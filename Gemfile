source 'https://rubygems.org'

gem 'rails', '~> 7.1.0'

gem 'puma'

gem 'rake'
gem 'sdoc'
gem 'rspec-rails'
gem 'jbuilder'
<<<<<<< HEAD
gem 'kaminari'

gem 'ransack', '~> 2.6'
gem 'pagy', '~> 5.10'
gem 'slim', '~> 4.1'
gem 'pundit', '~> 2.2'
gem 'breadcrumbs_on_rails', '~> 4.1'

gem 'sass-rails'
gem 'turbolinks'
=======

gem 'kaminari'

gem "sprockets-rails"
gem "jsbundling-rails"
gem "cssbundling-rails"
gem "turbo-rails"
gem "stimulus-rails"
>>>>>>> 8527a50f

gem 'bootsnap', require: false

gem 'tzinfo-data', platforms: [:windows, :jruby]

group :development do
  gem 'web-console'
  gem 'rubocop'
  gem 'rubocop-rails'
  gem 'spring'
end

gem 'simplecov', require: false
gem 'debug', platforms: [:mri, :windows]

# platform specific gems

platforms :ruby do
  gem 'sqlite3'
end

platforms :jruby do
  gem 'jdbc-sqlite3'
  gem 'activerecord-jdbcsqlite3-adapter'
  gem 'jruby-openssl'
end<|MERGE_RESOLUTION|>--- conflicted
+++ resolved
@@ -8,18 +8,6 @@
 gem 'sdoc'
 gem 'rspec-rails'
 gem 'jbuilder'
-<<<<<<< HEAD
-gem 'kaminari'
-
-gem 'ransack', '~> 2.6'
-gem 'pagy', '~> 5.10'
-gem 'slim', '~> 4.1'
-gem 'pundit', '~> 2.2'
-gem 'breadcrumbs_on_rails', '~> 4.1'
-
-gem 'sass-rails'
-gem 'turbolinks'
-=======
 
 gem 'kaminari'
 
@@ -28,11 +16,18 @@
 gem "cssbundling-rails"
 gem "turbo-rails"
 gem "stimulus-rails"
->>>>>>> 8527a50f
+
+gem 'ransack'
+gem 'pagy'
+gem 'slim'
+gem 'pundit'
+gem 'breadcrumbs_on_rails'
+
+gem 'sass-rails'
 
 gem 'bootsnap', require: false
 
-gem 'tzinfo-data', platforms: [:windows, :jruby]
+gem 'tzinfo-data', platforms: [:mingw, :mswin, :x64_mingw, :jruby]
 
 group :development do
   gem 'web-console'
