--- conflicted
+++ resolved
@@ -28,28 +28,18 @@
 namespace :test do
   namespace :app do
     task :environment do
-      #TODO: use rails 3 way to set root and env
-      ::RAILS_ROOT = TEST_APP_ROOT
-      ::RAILS_ENV = 'test'
+      ENV['RAILS_ROOT'] = TEST_APP_ROOT
+      ENV['RAILS_ENV'] = 'test'
       
       require(File.join(TEST_APP_ROOT, 'config', 'environment'))
     end
   
-<<<<<<< HEAD
     desc "Create a rails test application"
     task :create do
       unless File.exist?(TEST_APP_ROOT)
         sh "rails new #{TEST_APP_ROOT}"
       end
     end
-=======
-		desc "Create a rails test application"
-		task :create do
-			unless File.exist?(TEST_APP_ROOT)
-				sh "rails new #{TEST_APP_ROOT}"
-			end
-	  end
->>>>>>> 065a2ada
       
     desc "Run the dry_crud generator for the test application"
     task :generate_crud => [:create, :environment] do
