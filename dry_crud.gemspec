--- conflicted
+++ resolved
@@ -1,5 +1,6 @@
 # encoding: UTF-8
 require 'rubygems'
+require 'rake'
 require 'date'
 
 DRY_CRUD_GEMSPEC = Gem::Specification.new do |spec|
@@ -21,16 +22,7 @@
 build a clean base to efficiently develop your application upon.
 END
 
-<<<<<<< HEAD
-  spec.add_dependency 'rails', '>= 6.0'
-  spec.add_dependency 'slim', '>= 4.1'
-  spec.add_dependency 'pagy', '>= 5.10'
-  spec.add_dependency 'pundit', '>= 2.2'
-  spec.add_dependency 'breadcrumbs_on_rails', '>= 4.1'
-  spec.add_dependency 'ransack', '>= 2.6'
-=======
   spec.add_dependency 'rails', '>= 7.1'
->>>>>>> 8527a50f
 
   files = Dir.glob('*').to_a
   readmes = files - files.grep(/(^|[^.a-z])[a-z]+/) - ['TODO']
