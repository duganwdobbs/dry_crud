--- conflicted
+++ resolved
@@ -69,22 +69,17 @@
       end
 
       # Render a boolean field.
-<<<<<<< HEAD
-      # def boolean_field(attr, html_options = {})
+      # def boolean_field(attr, **html_options)
       #   tag.div(class: 'checkbox') do
       #     tag.label do
       #       detail = html_options.delete(:detail) || '&nbsp;'.html_safe
-
       #       safe_join([check_box(attr, html_options), ' ', detail])
       #     end
       #   end
       # end
-      def boolean_field(attr, html_options = {})
+
+      def boolean_field(attr, **html_options)
         tag.div(class: 'form-check form-switch') do
-=======
-      def boolean_field(attr, **html_options)
-        tag.div(class: 'checkbox') do
->>>>>>> 8527a50f
           tag.label do
             add_css_class(html_options, 'form-check-input')
             detail = html_options.delete(:detail) || captionize(attr, object.class)
@@ -113,18 +108,11 @@
         number_field(attr, **html_options)
       end
 
-<<<<<<< HEAD
-      def decimal_field(attr, html_options = {})
+      def decimal_field(attr, **html_options)
         scale = column_property(object, attr, :scale) || 1
         html_options[:step] ||=
           (10**-scale).to_f
-        number_field(attr, html_options)
-=======
-      def decimal_field(attr, **html_options)
-        html_options[:step] ||=
-          (10**-column_property(object, attr, :scale)).to_f
         number_field(attr, **html_options)
->>>>>>> 8527a50f
       end
 
       # Customize the standard text area to have 5 rows by default.
@@ -178,12 +166,8 @@
       # To pass a custom element list, specify the list with the :list key or
       # define an instance variable with the pluralized name of the
       # association.
-<<<<<<< HEAD
-      def has_many_field(attr, html_options = {})
+      def has_many_field(attr, **html_options)
         html_options[:required] = false if object[:attr].any?
-=======
-      def has_many_field(attr, **html_options)
->>>>>>> 8527a50f
         html_options[:multiple] = true
         add_css_class(html_options, 'multiselect')
         belongs_to_field(attr, **html_options)
@@ -210,17 +194,20 @@
                          object: @object)
       end
 
+      # Renders the given content with an addon.
+      def with_addon(content, addon)
+        tag.div(class: 'input-group') do
+          content + tag.span(addon, class: 'input-group-text')
+        end
+      end
+
       # Renders the given content with as a grouped input with prefix and suffix items, if needed.
       def grouped_input(content, prefix: nil, suffix: nil)
         tag.div(class: 'input-group') do
-<<<<<<< HEAD
           prefix_content = tag.span(prefix, class: 'input-group-text') if prefix.present?
           suffix_content = tag.span(suffix, class: 'input-group-text') if suffix.present?
 
           [prefix_content, content, suffix_content].compact.join.html_safe
-=======
-          content + tag.span(addon, class: 'input-group-text')
->>>>>>> 8527a50f
         end
       end
 
