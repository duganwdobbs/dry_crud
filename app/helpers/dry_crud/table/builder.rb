--- conflicted
+++ resolved
@@ -99,12 +99,8 @@
       def html_row(entry)
         attrs = {}
         attrs[:id] = dom_id(entry) if entry.respond_to?(:to_key)
-<<<<<<< HEAD
         attrs['data-id'] = entry.id if entry.respond_to?(:id)
-        content_tag_nested(:tr, cols, attrs) { |c| c.html_cell(entry) }
-=======
         content_tag_nested(:tr, cols, **attrs) { |c| c.html_cell(entry) }
->>>>>>> 8527a50f
       end
 
       # Determines the class of the table entries.
