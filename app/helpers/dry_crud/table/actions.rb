--- conflicted
+++ resolved
@@ -57,22 +57,13 @@
         action_col do |entry|
           path = action_path(entry, &block)
           if path
-<<<<<<< HEAD
-            table_action_button('trash',
-                                path,
-                                html_options.merge(
-                                  data: { confirm: ti(:confirm_delete, model: models_label(plural: false)) },
-                                  method: :delete,
-                                  class: 'text-danger'
-                                ))
-=======
             table_action_link('trash',
                               path,
                               **html_options.merge(
                                 data: { 'turbo-confirm': ti(:confirm_delete),
-                                        'turbo-method': :delete }
+                                        'turbo-method': :delete },
+                                class: 'text-danger'
                               ))
->>>>>>> 8527a50f
           end
         end
       end
@@ -84,13 +75,8 @@
       end
 
       # Generic action link inside a table.
-<<<<<<< HEAD
-      def table_action_link(icon, url, html_options = {})
-        add_css_class(html_options, "bi bi-#{icon}")
-=======
       def table_action_link(icon, url, **html_options)
         add_css_class(html_options, "bi-#{icon}")
->>>>>>> 8527a50f
         link_to('', url, html_options)
       end
 
