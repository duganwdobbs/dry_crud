# Abstract controller providing basic CRUD actions.
#
# Some enhancements were made to ease extensibility.
# The current model entry is available in the view as an instance variable
# named after the +model_class+ or in the helper method +entry+.
# Several protected helper methods are there to be (optionally) overriden by
# subclasses.
# With the help of additional callbacks, it is possible to hook into the
# action procedures without overriding the entire method.
class CrudController < ListController
  include DisplayHelper

  class_attribute :permitted_attrs, :crud_attrs

  # Defines before and after callback hooks for create, update, save and
  # destroy actions.
  define_model_callbacks :create, :update, :save, :destroy

  # Defines before callbacks for the render actions. A virtual callback
  # unifiying render_new and render_edit, called render_form, is defined
  # further down.
  define_render_callbacks :show, :new, :edit

  before_action :entry, only: %i[show new edit update destroy]
  before_action :set_breadcrumbs, only: %i[show new edit]


  helper_method :entry, :full_entry_label

  ##############  ACTIONS  ############################################

  #   GET /entries/1
  #   GET /entries/1.json
  #
  # Show one entry of this model.
  def show
    authorize(entry)
    add_breadcrumb display_name(entry.class), index_path
    add_breadcrumb display_name(entry), show_path
  end

  #   GET /entries/new
  #   GET /entries/new.json
  #
  # Display a form to create a new entry of this model.
  def new
    assign_attributes if params[model_identifier]
    authorize(entry)
    add_breadcrumb "New #{models_label(plural: false)}"
  end

  #   GET /entries/1/edit
  #
  # Display a form to edit an exisiting entry of this model.
  def edit; end

  #   POST /entries
  #   POST /entries.json
  #
  # Create a new entry of this model from the passed params.
  # There are before and after create callbacks to hook into the action.
  #
  # To customize the response for certain formats, you may overwrite
  # this action and call super with a block that gets the format and
  # success parameters. Calling a format action (e.g. format.html)
  # in the given block will take precedence over the one defined here.
  #
  # Specify a :location option if you wish to do a custom redirect.
  def create(**options, &block)
    model_class.transaction do
      assign_attributes
      authorize(entry)
      created = with_callbacks(:create, :save) { entry.save }
      respond(created,
              **options.merge(status: :created, render_on_failure: :new),
              &block)
      raise ActiveRecord::Rollback unless created
    end
  end

<<<<<<< HEAD
  #   GET /entries/1/edit
  #
  # Display a form to edit an exisiting entry of this model.
  def edit
    authorize(entry)
    add_breadcrumb display_name(entry), show_path
    add_breadcrumb 'Edit'
  end

=======
>>>>>>> 8527a50f
  #   PUT /entries/1
  #   PUT /entries/1.json
  #
  # Update an existing entry of this model from the passed params.
  # There are before and after update callbacks to hook into the action.
  #
  # To customize the response for certain formats, you may overwrite
  # this action and call super with a block that gets the format and
  # success parameters. Calling a format action (e.g. format.html)
  # in the given block will take precedence over the one defined here.
  #
  # Specify a :location option if you wish to do a custom redirect.
  def update(**options, &block)
    model_class.transaction do
      assign_attributes
      authorize(entry)
      updated = with_callbacks(:update, :save) { entry.save }
      respond(updated,
              **options.merge(status: :ok, render_on_failure: :edit),
              &block)
      raise ActiveRecord::Rollback unless updated
    end
  end

  #   DELETE /entries/1
  #   DELETE /entries/1.json
  #
  # Destroy an existing entry of this model.
  # There are before and after destroy callbacks to hook into the action.
  #
  # To customize the response for certain formats, you may overwrite
  # this action and call super with a block that gets format and
  # success parameters. Calling a format action (e.g. format.html)
  # in the given block will take precedence over the one defined here.
  #
  # Specify a :location option if you wish to do a custom redirect.
<<<<<<< HEAD
  def destroy(options = {}, &block)
    authorize(entry)
=======
  def destroy(**options, &block)
>>>>>>> 8527a50f
    model_class.transaction do
      destroyed = run_callbacks(:destroy) { entry.destroy }
      respond(destroyed,
              **options.merge(status: :no_content),
              &block)
      raise ActiveRecord::Rollback unless destroyed
    end
  end

  private

  #############  CUSTOMIZABLE HELPER METHODS  ##############################

  # Main accessor method for the handled model entry.
  def entry
    model_ivar_get || model_ivar_set(params[:id] ? find_entry : build_entry)
  end

  # Creates a new model entry.
  def build_entry
    model_scope.new
  end

  # Sets an existing model entry from the given id.
  def find_entry
    model_scope.find(params[:id])
  end

  # Assigns the attributes from the params to the model entry.
  def assign_attributes
    entry.attributes = model_params
  end

  # The form params for this model.
  def model_params
    params.require(model_identifier).permit(permitted_attrs)
  end

  # Path of the index page to return to.
  def index_path
    polymorphic_path(path_args(model_class), returning: true)
  end

  # Path of the show page.
  def show_path
    path_args(entry)
  end

  def respond(success, **options)
    respond_to do |format|
      yield(format, success) if block_given?
      if success
        format.html { redirect_on_success(**options) }
        format.json { render_success_json(options[:status]) }
      else
        format.html { render_or_redirect_on_failure(**options) }
        format.json { render_failure_json }
      end
    end
  end

  # If the option :render_on_failure is given, render the corresponding
  # template, otherwise redirect.
  def render_or_redirect_on_failure(**options)
    if options[:render_on_failure]
      render options[:render_on_failure], status: :unprocessable_entity
    else
      redirect_on_failure(**options)
    end
  end

  # Perform a redirect after a successfull operation and set a flash notice.
  def redirect_on_success(**options)
    location = options[:location] ||
               (entry.destroyed? ? index_path : show_path)
    flash[:notice] ||= flash_message(:success)
    redirect_to location
  end

  # Perform a redirect after a failed operation and set a flash alert.
  def redirect_on_failure(**options)
    location = options[:location] ||
               request.env['HTTP_REFERER'].presence ||
               index_path
    flash[:alert] ||= error_messages.presence || flash_message(:failure)
    redirect_to location
  end

  # Render the show json with the given status or :no_content
  def render_success_json(status)
    if status == :no_content
      head :no_content
    else
      render :show, status: status, location: show_path
    end
  end

  # Render a json with the errors.
  def render_failure_json
    render json: entry.errors, status: :unprocessable_entity
  end

  # Get an I18n flash message.
  # Uses the key {controller_name}.{action_name}.flash.{state}
  # or crud.{action_name}.flash.{state} as fallback.
  def flash_message(state)
    scope = "#{action_name}.flash.#{state}"
    keys = [:"#{controller_name}.#{scope}_html",
            :"#{controller_name}.#{scope}",
            :"crud.#{scope}_html",
            :"crud.#{scope}"]
    I18n.t(keys.shift, model: full_entry_label, default: keys)
  end

  # A label for the current entry, including the model name.
  def full_entry_label
    # rubocop:disable Rails/OutputSafety
    "#{models_label(plural: false)} <i>#{display_name(entry)}</i>".html_safe
    # rubocop:enable Rails/OutputSafety
  end

  # Html safe error messages of the current entry.
  def error_messages
    # rubocop:disable Rails/OutputSafety
    escaped = entry.errors.full_messages.map { |m| ERB::Util.html_escape(m) }
    escaped.join('<br/>').html_safe
    # rubocop:enable Rails/OutputSafety
  end

  # Class methods for CrudActions.
  class << self
    # Convenience callback to apply a callback on both form actions
    # (new and edit).
    def before_render_form(*methods)
      before_render_new(*methods)
      before_render_edit(*methods)
    end
  end

end<|MERGE_RESOLUTION|>--- conflicted
+++ resolved
@@ -78,18 +78,6 @@
     end
   end
 
-<<<<<<< HEAD
-  #   GET /entries/1/edit
-  #
-  # Display a form to edit an exisiting entry of this model.
-  def edit
-    authorize(entry)
-    add_breadcrumb display_name(entry), show_path
-    add_breadcrumb 'Edit'
-  end
-
-=======
->>>>>>> 8527a50f
   #   PUT /entries/1
   #   PUT /entries/1.json
   #
@@ -126,12 +114,8 @@
   # in the given block will take precedence over the one defined here.
   #
   # Specify a :location option if you wish to do a custom redirect.
-<<<<<<< HEAD
-  def destroy(options = {}, &block)
+  def destroy(**options, &block)
     authorize(entry)
-=======
-  def destroy(**options, &block)
->>>>>>> 8527a50f
     model_class.transaction do
       destroyed = run_callbacks(:destroy) { entry.destroy }
       respond(destroyed,
